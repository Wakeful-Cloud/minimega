// Copyright (2016) Sandia Corporation.
// Under the terms of Contract DE-AC04-94AL85000 with Sandia Corporation,
// the U.S. Government retains certain rights in this software.

package main

const headerTemplate = `
// Code generated by "vmconfiger {{ .Args }}"; DO NOT EDIT

package {{ .Package }}

import (
	"fmt"
	"minicli"
	"bytes"
<<<<<<< HEAD
	"io"
	"os"
	"path/filepath"
	"strconv"
)

type ConfigWriter interface {
	WriteConfig(io.Writer) error
}

func checkPath(v string) string {
	// Ensure that relative paths are always relative to /files/
	if !filepath.IsAbs(v) {
		v = filepath.Join(*f_iomBase, v)
	}

	if _, err := os.Stat(v); os.IsNotExist(err) {
		log.Warn("file does not exist: %v", v)
	}

	return v
}

=======
	"strconv"
)

>>>>>>> 51647baf
var vmconfigerCLIHandlers = []minicli.Handler{
`

const stringTemplate = `{
	HelpShort: "configures {{ .ConfigName }}",
	HelpLong: ` + "`{{ .Doc }}`," + `
	Patterns: []string{
		"vm config {{ .ConfigName }} [value]",
	},
	{{ if .Suggest }}
	Suggest: {{ .Suggest }},
	{{ end }}
	Call: wrapSimpleCLI(func (ns *Namespace, c *minicli.Command, r *minicli.Response) error {
		if len(c.StringArgs) == 0 {
			r.Response = ns.vmConfig.{{ .Field }}
			return nil
		}

		{{ if .Validate }}
		if err := {{.Validate}}(ns.vmConfig, c.StringArgs["value"]); err != nil {
			return err
		}
		{{ end }}

		{{ if .Path }}
		v := checkPath(c.StringArgs["value"])

		ns.vmConfig.{{ .Field }} = v
		{{ else }}
		ns.vmConfig.{{ .Field }} = c.StringArgs["value"]
		{{ end }}

		return nil
	}),
},
`

const sliceTemplate = `{
	HelpShort: "configures {{ .ConfigName }}",
	HelpLong: ` + "`{{ .Doc }}`," + `
	Patterns: []string{
		"vm config {{ .ConfigName }} [value]...",
	},
	{{ if .Suggest }}
	Suggest: {{ .Suggest }},
	{{ end }}
	Call: wrapSimpleCLI(func (ns *Namespace, c *minicli.Command, r *minicli.Response) error {
		if len(c.ListArgs) == 0 {
			if len(ns.vmConfig.{{ .Field }}) == 0 {
				return nil
			}

			r.Response = fmt.Sprintf("%v", ns.vmConfig.{{ .Field }})
			return nil
		}
		{{ if .Validate }}
		for _, v := range c.ListArgs["value"] {
			if err := {{.Validate}}(ns.vmConfig, v); err != nil {
				return err
			}
		}
		{{ end }}

		{{ if .Path }}
		vals := c.ListArgs["value"]

		for i := range vals {
			vals[i] = checkPath(vals[i])
		}

		ns.vmConfig.{{ .Field }} = vals
		{{ else }}
		ns.vmConfig.{{ .Field }} = c.ListArgs["value"]
		{{ end }}

		return nil
	}),
},
`

const mapTemplate = `{
	HelpShort: "configures {{ .ConfigName }}",
	HelpLong: ` + "`{{ .Doc }}`," + `
	Patterns: []string{
		"vm config {{ .ConfigName }}",
		"vm config {{ .ConfigName }} <key> [value]",
	},
	{{ if .Suggest }}
	Suggest: {{ .Suggest }},
	{{ end }}
	Call: wrapSimpleCLI(func (ns *Namespace, c *minicli.Command, r *minicli.Response) error {
		if c.StringArgs["key"] == "" {
			var b bytes.Buffer

			for k, v := range ns.vmConfig.{{ .Field }} {
				fmt.Fprintf(&b, "%v -> %v\n", k, v)
			}

			r.Response = b.String()
			return nil
		}

		if c.StringArgs["value"] == "" {
			if ns.vmConfig.{{ .Field }} != nil {
				r.Response = ns.vmConfig.{{ .Field }}[c.StringArgs["value"]]
			}
			return nil
		}

		if ns.vmConfig.{{ .Field }} == nil {
			ns.vmConfig.{{ .Field }} = make(map[string]string)
		}

		{{ if .Validate }}
		if err := {{.Validate}}(ns.vmConfig, c.StringArgs["key"], c.StringArgs["value"]); err != nil {
			return err
		}
		{{ end }}


		{{ if .Path }}
		v := checkPath(c.StringArgs["value"])

		ns.vmConfig.{{ .Field }}[c.StringArgs["key"]] = v
		{{ else }}
		ns.vmConfig.{{ .Field }}[c.StringArgs["key"]] = c.StringArgs["value"]
		{{ end }}

		return nil
	}),
},
`

// numTemplate handles int64 and uint64
const numTemplate = `{
	HelpShort: "configures {{ .ConfigName }}",
	HelpLong: ` + "`{{ .Doc }}`," + `
	Patterns: []string{
		"vm config {{ .ConfigName }} [value]",
	},
	{{ if .Suggest }}
	Suggest: {{ .Suggest }},
	{{ end }}
	Call: wrapSimpleCLI(func (ns *Namespace, c *minicli.Command, r *minicli.Response) error {
		if len(c.StringArgs) == 0 {
			{{- if .Signed }}
			r.Response = strconv.FormatInt(ns.vmConfig.{{ .Field }}, 10)
			{{- else }}
			r.Response = strconv.FormatUint(ns.vmConfig.{{ .Field }}, 10)
			{{- end }}
			return nil
		}

		{{ if .Signed -}}
		i, err := strconv.ParseInt(c.StringArgs["value"], 10, 64)
		{{- else }}
		i, err := strconv.ParseUint(c.StringArgs["value"], 10, 64)
		{{- end }}
		if err != nil {
			return err
		}

		{{ if .Validate }}
		if err := {{.Validate}}(ns.vmConfig, i); err != nil {
			return err
		}
		{{ end }}

		ns.vmConfig.{{ .Field }} = i

		return nil
	}),
},
`

const boolTemplate = `{
	HelpShort: "configures {{ .ConfigName }}",
	HelpLong: ` + "`{{ .Doc }}`," + `
	Patterns: []string{
		"vm config {{ .ConfigName }} [true,false]",
	},
	Call: wrapSimpleCLI(func (ns *Namespace, c *minicli.Command, r *minicli.Response) error {
		if len(c.BoolArgs) == 0 {
			r.Response = strconv.FormatBool(ns.vmConfig.{{ .Field }})
			return nil
		}

		ns.vmConfig.{{ .Field }} = c.BoolArgs["true"]

		return nil
	}),
},
`

const clearTemplate = `{
	HelpShort: "reset one or more configurations to default value",
	Patterns: []string{
		"clear vm config",
		{{- range . }}
		"clear vm config <{{ .ConfigName }},>",
		{{- end }}
	},
	Call: wrapSimpleCLI(func (ns *Namespace, c *minicli.Command, r *minicli.Response) error {
		// at most one key will be set in BoolArgs but we don't know what it
		// will be so we have to loop through the args and set whatever key we
		// see.
		mask := Wildcard
		for k := range c.BoolArgs {
			mask = k
		}

		ns.vmConfig.Clear(mask)

		return nil
	}),
},
`

const funcsTemplate = `
{{ range $type, $fields := . }}
func (v *{{ $type }}) Info(field string) (string, error) {
	{{- range $fields }}
		if field == "{{ .ConfigName }}" {
			{{- if eq .Type "string" }}
			return v.{{ .Field }}, nil
			{{- else if eq .Type "uint64" }}
			return strconv.FormatUint(v.{{ .Field }}, 10), nil
			{{- else if eq .Type "bool" }}
			return strconv.FormatBool(v.{{ .Field }}), nil
			{{- else }}
			return fmt.Sprintf("%v", v.{{ .Field }}), nil
			{{- end }}
		}
	{{- end }}

	return "", fmt.Errorf("invalid info field: %v", field)
}

func (v *{{ $type }} ) Clear(mask string) {
	{{- range $fields }}
		if mask == Wildcard || mask == "{{ .ConfigName }}" {
			v.{{ .Field }} = {{ .Default }}
		}
	{{- end }}
}

func (v *{{ $type }} ) WriteConfig(w io.Writer) error {
	{{- range $fields }}
		{{- if eq .Type "bool" }}
			if v.{{ .Field }} != {{ .Default }} {
				fmt.Fprintf(w, "vm config {{ .ConfigName }} %t\n", v.{{ .Field }})
			}
		{{- else if eq .Type "map" }}
			for k, v := range v.{{ .Field }} {
				fmt.Fprintf(w, "vm config {{ .ConfigName }} %v %v\n", k, v)
			}
		{{- else if eq .Type "string" "int64" "uint64"}}
			if v.{{ .Field }} != {{ .Default }} {
				fmt.Fprintf(w, "vm config {{ .ConfigName }} %v\n", v.{{ .Field }})
			}
		{{- else if eq .Type "slice"}}
			if len(v.{{ .Field }}) > 0 {
				fmt.Fprintf(w, "vm config {{ .ConfigName }} %v\n", v.{{ .Field }})
			}
		{{- else }}
			if err := v.{{ .Field }}.WriteConfig(w); err != nil {
				return err
			}
		{{- end }}
	{{- end }}

	return nil
}
{{ end }}
`<|MERGE_RESOLUTION|>--- conflicted
+++ resolved
@@ -10,38 +10,13 @@
 package {{ .Package }}
 
 import (
+	"bytes"
 	"fmt"
+	"io"
 	"minicli"
-	"bytes"
-<<<<<<< HEAD
-	"io"
-	"os"
-	"path/filepath"
 	"strconv"
 )
 
-type ConfigWriter interface {
-	WriteConfig(io.Writer) error
-}
-
-func checkPath(v string) string {
-	// Ensure that relative paths are always relative to /files/
-	if !filepath.IsAbs(v) {
-		v = filepath.Join(*f_iomBase, v)
-	}
-
-	if _, err := os.Stat(v); os.IsNotExist(err) {
-		log.Warn("file does not exist: %v", v)
-	}
-
-	return v
-}
-
-=======
-	"strconv"
-)
-
->>>>>>> 51647baf
 var vmconfigerCLIHandlers = []minicli.Handler{
 `
 
