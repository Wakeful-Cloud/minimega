// Copyright (2012) Sandia Corporation.
// Under the terms of Contract DE-AC04-94AL85000 with Sandia Corporation,
// the U.S. Government retains certain rights in this software.

package main

import (
	"bytes"
	"errors"
	"fmt"
	"io/ioutil"
	"ipmac"
	"math/rand"
	log "minilog"
	"os"
	"os/exec"
	"path"
	"path/filepath"
	"qmp"
	"strconv"
	"strings"
	"text/tabwriter"
	"time"
)

const (
	DEV_PER_BUS    = 32
	DEV_PER_VIRTIO = 30 // Max of 30 virtio ports/device (0 and 32 are reserved)

	DefaultKVMCPU = "host"
)

type KVMConfig struct {
	Append     string
	CdromPath  string
	InitrdPath string
	KernelPath string

	CPU string // not user configurable, yet.

	MigratePath string

	SerialPorts int
	VirtioPorts int

	DiskPaths  []string
	QemuAppend []string // extra arguments for QEMU
}

type KvmVM struct {
	BaseVM    // embed
	KVMConfig // embed

	// Internal variables
	hotplug map[int]string

	pid int
	q   qmp.Conn // qmp connection for this vm
}

// Ensure that vmKVM implements the VM interface
var _ VM = (*KvmVM)(nil)

type qemuOverride struct {
	match string
	repl  string
}

var (
	QemuOverrides      map[int]*qemuOverride
	qemuOverrideIdChan chan int
)

func init() {
	QemuOverrides = make(map[int]*qemuOverride)
	qemuOverrideIdChan = makeIDChan()

	// Reset everything to default
	for _, fns := range kvmConfigFns {
		fns.Clear(&vmConfig.KVMConfig)
	}
}

// Copy makes a deep copy and returns reference to the new struct.
func (old *KVMConfig) Copy() *KVMConfig {
	res := new(KVMConfig)

	// Copy all fields
	*res = *old

	// Make deep copy of slices
	res.DiskPaths = make([]string, len(old.DiskPaths))
	copy(res.DiskPaths, old.DiskPaths)
	res.QemuAppend = make([]string, len(old.QemuAppend))
	copy(res.QemuAppend, old.QemuAppend)

	return res
}

func NewKVM(name string) *KvmVM {
	vm := new(KvmVM)

	vm.BaseVM = *NewVM(name)
	vm.Type = KVM

	vm.KVMConfig = *vmConfig.KVMConfig.Copy() // deep-copy configured fields

	vm.hotplug = make(map[int]string)

	return vm
}

// Launch a new KVM VM.
func (vm *KvmVM) Launch(ack chan int) error {
	go vm.launch(ack)

	return nil
}

func (vm *KvmVM) Config() *BaseConfig {
	return &vm.BaseConfig
}

func (vm *KvmVM) Start() (err error) {
	// Update the state after the lock has been released
	defer func() {
		if err != nil {
			log.Errorln(err)
			vm.setState(VM_ERROR)
		} else {
			vm.setState(VM_RUNNING)
		}
	}()

	vm.lock.Lock()
	defer vm.lock.Unlock()

	if vm.State&VM_RUNNING != 0 {
		return nil
	}

	if vm.State == VM_QUIT || vm.State == VM_ERROR {
		log.Info("relaunching VM: %v", vm.ID)

		// Create a new channel since we closed the other one to indicate that
		// the VM should quit.
		vm.kill = make(chan bool)
		ack := make(chan int)

		go vm.launch(ack)

		// Unlock so that launch can do its thing. We will block on receiving
		// on the ack channel so that we know when launch has finished and it's
		// okay to reaquire the lock.
		vm.lock.Unlock()
		log.Debug("ack restarted VM %v", <-ack)
		vm.lock.Lock()
	}

	log.Info("starting VM: %v", vm.ID)
	return vm.q.Start()
}

func (vm *KvmVM) Stop() error {
	if vm.GetState() != VM_RUNNING {
		return vmNotRunning(strconv.Itoa(vm.ID))
	}

	log.Info("stopping VM: %v", vm.ID)
	err := vm.q.Stop()
	if err == nil {
		vm.setState(VM_PAUSED)
	}

	return err
}

func (vm *KvmVM) String() string {
	return fmt.Sprintf("%s:%d:kvm", hostname, vm.ID)
}

func (vm *KvmVM) Info(mask string) (string, error) {
	// If it's a field handled by the baseVM, use it.
	if v, err := vm.BaseVM.info(mask); err == nil {
		return v, nil
	}

	// If it's a configurable field, use the Print fn.
	if fns, ok := kvmConfigFns[mask]; ok {
		return fns.Print(&vm.KVMConfig), nil
	}

	return "", fmt.Errorf("invalid mask: %s", mask)
}

func (vm *KVMConfig) String() string {
	// create output
	var o bytes.Buffer
	w := new(tabwriter.Writer)
	w.Init(&o, 5, 0, 1, ' ', 0)
	fmt.Fprintln(&o, "Current KVM configuration:")
	fmt.Fprintf(w, "Migrate Path:\t%v\n", vm.MigratePath)
	fmt.Fprintf(w, "Disk Paths:\t%v\n", vm.DiskPaths)
	fmt.Fprintf(w, "CDROM Path:\t%v\n", vm.CdromPath)
	fmt.Fprintf(w, "Kernel Path:\t%v\n", vm.KernelPath)
	fmt.Fprintf(w, "Initrd Path:\t%v\n", vm.InitrdPath)
	fmt.Fprintf(w, "Kernel Append:\t%v\n", vm.Append)
	fmt.Fprintf(w, "QEMU Path:\t%v\n", process("qemu"))
	fmt.Fprintf(w, "QEMU Append:\t%v\n", vm.QemuAppend)
	fmt.Fprintf(w, "SerialPorts:\t%v\n", vm.SerialPorts)
	fmt.Fprintf(w, "Virtio-SerialPorts:\t%v\n", vm.VirtioPorts)
	w.Flush()
	fmt.Fprintln(&o)
	return o.String()
}

func (vm *KvmVM) QMPRaw(input string) (string, error) {
	return vm.q.Raw(input)
}

func (vm *KvmVM) Migrate(filename string) error {
	path := filepath.Join(*f_iomBase, filename)
	return vm.q.MigrateDisk(path)
}

func (vm *KvmVM) QueryMigrate() (string, float64, error) {
	var status string
	var completed float64

	r, err := vm.q.QueryMigrate()
	if err != nil {
		return "", 0.0, err
	}

	// find the status
	if s, ok := r["status"]; ok {
		status = s.(string)
	} else {
		return status, completed, fmt.Errorf("could not decode status: %v", r)
	}

	var ram map[string]interface{}
	switch status {
	case "completed":
		completed = 100.0
		return status, completed, nil
	case "failed":
		return status, completed, nil
	case "active":
		if e, ok := r["ram"]; !ok {
			return status, completed, fmt.Errorf("could not decode ram segment: %v", e)
		} else {
			switch e.(type) {
			case map[string]interface{}:
				ram = e.(map[string]interface{})
			default:
				return status, completed, fmt.Errorf("invalid ram type: %v", e)
			}
		}
	}

	total := ram["total"].(float64)
	transferred := ram["transferred"].(float64)

	if total == 0.0 {
		return status, completed, fmt.Errorf("zero total ram!")
	}

	completed = transferred / total

	return status, completed, nil
}

func (vm *KvmVM) Screenshot(size int) ([]byte, error) {
	if vm.GetState()&VM_RUNNING == 0 {
		return nil, vmNotRunning(strconv.Itoa(vm.ID))
	}

	suffix := rand.New(rand.NewSource(time.Now().UnixNano())).Int31()
	tmp := filepath.Join(os.TempDir(), fmt.Sprintf("minimega_screenshot_%v", suffix))

	// We have to write this out to a file, because QMP
	err := vm.q.Screendump(tmp)
	if err != nil {
		return nil, err
	}

	ppmFile, err := ioutil.ReadFile(tmp)
	if err != nil {
		return nil, err
	}

	pngResult, err := ppmToPng(ppmFile, size)
	if err != nil {
		return nil, err
	}

	err = os.Remove(tmp)
	if err != nil {
		return nil, err
	}

	return pngResult, nil

}

func (vm *KvmVM) checkDisks() error {
	// Disk path to whether it is a snapshot or not
	disks := map[string]bool{}

	// Record which disks are in use and whether they are being used as a
	// snapshot or not by other VMs. If the same disk happens to be in use by
	// different VMs and they have mismatched snapshot flags, assume that the
	// disk is not being used in snapshot mode.
	for _, vmOther := range vms {
		// Skip ourself
		if vm == vmOther {
			continue
		}

		if vmOther, ok := vmOther.(*KvmVM); ok {
			for _, disk := range vmOther.DiskPaths {
				disks[disk] = vmOther.Snapshot || disks[disk]
			}
		}
	}

	// Check our disks to see if we're trying to use a disk that is in use by
	// another VM (unless both are being used in snapshot mode).
	for _, disk := range vm.DiskPaths {
		if snapshot, ok := disks[disk]; ok && (snapshot != vm.Snapshot) {
			return fmt.Errorf("disk path %v is already in use by another vm", disk)
		}
	}

	return nil
}

func (vm *KvmVM) checkInterfaces() error {
	macs := map[string]bool{}

	for _, net := range vm.Networks {
		// Skip unassigned MACs
		if net.MAC == "" {
			continue
		}

		// Check if the VM already has this MAC for one of its interfaces
		if _, ok := macs[net.MAC]; ok {
			return fmt.Errorf("VM has same MAC for more than one interface -- %s", net.MAC)
		}

		macs[net.MAC] = true
	}

	for _, vmOther := range vms {
		// Skip ourself
		if vm == vmOther {
			continue
		}

		// TODO: Before, there was a state mask:
		// 	 VM_BUILDING | VM_RUNNING | VM_PAUSED
		// Are conflicts with QUIT VMs fine? They can be restarted...

		for _, net := range vmOther.Config().Networks {
			macs[net.MAC] = true
		}

		// TODO: Do we want to check for conflicts? Or warn them?
	}

	// Find any unassigned MACs and randomly generate a MAC for them
	for i := range vm.Networks {
		net := &vm.Networks[i]
		if net.MAC != "" {
			continue
		}

		for exists := true; exists; _, exists = macs[net.MAC] {
			net.MAC = randomMac()
		}

		macs[net.MAC] = true
	}

	return nil
}

func (vm *KvmVM) launch(ack chan int) (err error) {
	log.Info("launching vm: %v", vm.ID)

	// Update the state after the lock has been released
	defer func() {
		if err != nil {
			log.Errorln(err)
			vm.setState(VM_ERROR)

			// Only ACK for failures since, on success, launch may block
			ack <- vm.ID
		} else {
			vm.setState(VM_BUILDING)
		}
	}()

	vm.lock.Lock()
	defer vm.lock.Unlock()

	// If this is the first time launching the VM, do the final configuration
	// check and create a directory for it.
	if vm.State != VM_QUIT {
		if err := os.MkdirAll(vm.instancePath, os.FileMode(0700)); err != nil {
			teardownf("unable to create VM dir: %v", err)
		}

		// Check the disks and network interfaces are sane
		err = vm.checkInterfaces()
		if err == nil {
			err = vm.checkDisks()
		}
		if err != nil {
			return
		}
	}

	// write the config for this vm
	writeOrDie(filepath.Join(vm.instancePath, "config"), vm.Config().String())
	writeOrDie(filepath.Join(vm.instancePath, "name"), vm.Name)

	var args []string
	var sOut bytes.Buffer
	var sErr bytes.Buffer
	var cmd *exec.Cmd
	var waitChan = make(chan int)

	// create and add taps if we are associated with any networks
	for i := range vm.Networks {
		net := &vm.Networks[i]
		log.Info("%#v", net)

		b, err := getBridge(net.Bridge)
		if err != nil {
			return err
		}

		net.Tap, err = b.TapCreate(net.Tap, net.VLAN, false)
		if err != nil {
			return err
		}

		updates := make(chan ipmac.IP)
		go func(vm *KvmVM, net *NetConfig) {
			defer close(updates)
			for {
				// TODO: need to acquire VM lock?
				select {
				case update := <-updates:
					if update.IP4 != "" {
						net.IP4 = update.IP4
					} else if net.IP6 != "" && strings.HasPrefix(update.IP6, "fe80") {
						log.Debugln("ignoring link-local over existing IPv6 address")
					} else if update.IP6 != "" {
						net.IP6 = update.IP6
					}
				case <-vm.kill:
					b.iml.DelMac(net.MAC)
					return
				}
			}
		}(vm, net)

		b.iml.AddMac(net.MAC, updates)
	}

	if len(vm.Networks) > 0 {
		taps := []string{}
		for _, net := range vm.Networks {
			taps = append(taps, net.Tap)
		}

		err := ioutil.WriteFile(filepath.Join(vm.instancePath, "taps"), []byte(strings.Join(taps, "\n")), 0666)
		if err != nil {
			return fmt.Errorf("write instance taps file: %v", err)
		}
	}

	vmConfig := VMConfig{BaseConfig: vm.BaseConfig, KVMConfig: vm.KVMConfig}
	args = vmConfig.qemuArgs(vm.ID, vm.instancePath)
	args = ParseQemuOverrides(args)
	log.Debug("final qemu args: %#v", args)

	cmd = &exec.Cmd{
		Path:   process("qemu"),
		Args:   args,
		Env:    nil,
		Dir:    "",
		Stdout: &sOut,
		Stderr: &sErr,
	}
	err = cmd.Start()
	if err != nil {
		return fmt.Errorf("start qemu: %v %v", err, sErr.String())
	}

	vm.pid = cmd.Process.Pid
	log.Debug("vm %v has pid %v", vm.ID, vm.pid)

	vm.CheckAffinity()

	go func() {
		err := cmd.Wait()
		vm.setState(VM_QUIT)
		if err != nil {
			if err.Error() != "signal: killed" { // because we killed it
				log.Error("kill qemu: %v %v", err, sErr.String())
				vm.setState(VM_ERROR)
			}
		}
		waitChan <- vm.ID
	}()

	// we can't just return on error at this point because we'll leave dangling goroutines, we have to clean up on failure
	sendKillAck := false

	// connect to qmp
	connected := false
	for count := 0; count < QMP_CONNECT_RETRY; count++ {
		vm.q, err = qmp.Dial(vm.qmpPath())
		if err == nil {
			connected = true
			break
		}
		delay := QMP_CONNECT_DELAY * time.Millisecond
		log.Info("qmp dial to %v : %v, redialing in %v", vm.ID, err, delay)
		time.Sleep(delay)
	}

	if !connected {
		cmd.Process.Kill()
		return fmt.Errorf("vm %v failed to connect to qmp: %v", vm.ID, err)
	}

	log.Debug("qmp dial to %v successful", vm.ID)

	go vm.asyncLogger()

	ack <- vm.ID

	// connect cc
	ccPath := filepath.Join(vm.instancePath, "cc")
	err = ccNode.DialSerial(ccPath)
	if err != nil {
		log.Errorln(err)
	}

	go func() {
		select {
		case <-waitChan:
			log.Info("VM %v exited", vm.ID)
		case <-vm.kill:
			log.Info("Killing VM %v", vm.ID)
			cmd.Process.Kill()
			<-waitChan
			sendKillAck = true // wait to ack until we've cleaned up
		}

		if sendKillAck {
			killAck <- vm.ID
		}
	}()

	return nil
}

<<<<<<< HEAD
// update the vm state, and write the state to file
func (vm *KvmVM) setState(s VMState) {
	vm.lock.Lock()
	defer vm.lock.Unlock()

	vm.State = s
	err := ioutil.WriteFile(filepath.Join(vm.instancePath, "state"), []byte(s.String()), 0666)
	if err != nil {
		log.Error("write instance state file: %v", err)
	}
}

=======
>>>>>>> 3cd390a2
// return the path to the qmp socket
func (vm *KvmVM) qmpPath() string {
	return filepath.Join(vm.instancePath, "qmp")
}

// build the horribly long qemu argument string
func (vm VMConfig) qemuArgs(id int, vmPath string) []string {
	var args []string

	sId := strconv.Itoa(id)
	qmpPath := path.Join(vmPath, "qmp")

	args = append(args, process("qemu"))

	args = append(args, "-enable-kvm")

	args = append(args, "-name")
	args = append(args, sId)

	args = append(args, "-m")
	args = append(args, vm.Memory)

	args = append(args, "-nographic")

	args = append(args, "-balloon")
	args = append(args, "none")

	args = append(args, "-vnc")
	args = append(args, "0.0.0.0:"+sId) // if we have more than 10000 vnc sessions, we're in trouble

	args = append(args, "-usbdevice") // this allows absolute pointers in vnc, and works great on android vms
	args = append(args, "tablet")

	args = append(args, "-smp")
	args = append(args, vm.Vcpus)

	args = append(args, "-qmp")
	args = append(args, "unix:"+qmpPath+",server")

	args = append(args, "-vga")
	args = append(args, "cirrus")

	args = append(args, "-rtc")
	args = append(args, "clock=vm,base=utc")

	args = append(args, "-device")
	args = append(args, "virtio-serial")

	// this is non-virtio serial ports
	// for virtio-serial, look below near the net code
	for i := 0; i < vm.SerialPorts; i++ {
		args = append(args, "-chardev")
		args = append(args, fmt.Sprintf("socket,id=charserial%v,path=%vserial%v,server,nowait", i, vmPath, i))

		args = append(args, "-device")
		args = append(args, fmt.Sprintf("isa-serial,chardev=charserial%v,id=serial%v", i, i))
	}

	args = append(args, "-pidfile")
	args = append(args, path.Join(vmPath, "qemu.pid"))

	args = append(args, "-k")
	args = append(args, "en-us")

	if vm.CPU != "" {
		args = append(args, "-cpu")
		args = append(args, vm.CPU)
	}

	args = append(args, "-net")
	args = append(args, "none")

	args = append(args, "-S")

	if vm.MigratePath != "" {
		args = append(args, "-incoming")
		args = append(args, fmt.Sprintf("exec:cat %v", vm.MigratePath))
	}

	if len(vm.DiskPaths) != 0 {
		for _, diskPath := range vm.DiskPaths {
			args = append(args, "-drive")
			args = append(args, "file="+diskPath+",media=disk")
		}
	}

	if vm.Snapshot {
		args = append(args, "-snapshot")
	}

	if vm.KernelPath != "" {
		args = append(args, "-kernel")
		args = append(args, vm.KernelPath)
	}
	if vm.InitrdPath != "" {
		args = append(args, "-initrd")
		args = append(args, vm.InitrdPath)
	}
	if vm.Append != "" {
		args = append(args, "-append")
		args = append(args, vm.Append)
	}

	if vm.CdromPath != "" {
		args = append(args, "-drive")
		args = append(args, "file="+vm.CdromPath+",if=ide,index=1,media=cdrom")
		args = append(args, "-boot")
		args = append(args, "once=d")
	}

	// net
	var bus, addr int
	addBus := func() {
		addr = 1 // start at 1 because 0 is reserved
		bus++
		args = append(args, fmt.Sprintf("-device"))
		args = append(args, fmt.Sprintf("pci-bridge,id=pci.%v,chassis_nr=%v", bus, bus))
	}

	addBus()
	for _, net := range vm.Networks {
		args = append(args, "-netdev")
		args = append(args, fmt.Sprintf("tap,id=%v,script=no,ifname=%v", net.Tap, net.Tap))
		args = append(args, "-device")
		args = append(args, fmt.Sprintf("driver=%v,netdev=%v,mac=%v,bus=pci.%v,addr=0x%x", net.Driver, net.Tap, net.MAC, bus, addr))
		addr++
		if addr == DEV_PER_BUS {
			addBus()
		}
	}

	// virtio-serial
	// we always get a cc virtio port
	args = append(args, "-device")
	args = append(args, fmt.Sprintf("virtio-serial-pci,id=virtio-serial1,bus=pci.%v,addr=0x%x", bus, addr))
	args = append(args, "-chardev")
	args = append(args, fmt.Sprintf("socket,id=charvserial0,path=%vcc,server,nowait", vmPath))
	args = append(args, "-device")
	args = append(args, fmt.Sprintf("virtserialport,nr=1,bus=virtio-serial0.0,chardev=charvserial0,id=charvserial0,name=cc"))
	addr++
	if addr == DEV_PER_BUS { // check to see if we've run out of addr slots on this bus
		addBus()
	}

	virtio_slot := 0 // start at 0 since we immediately increment and we already have a cc port
	for i := 0; i < vm.VirtioPorts; i++ {
		// qemu port number
		nr := i%DEV_PER_VIRTIO + 1

		// If port is 1, we're out of slots on the current virtio-serial-pci
		// device or we're on the first iteration => make a new device
		if nr == 1 {
			virtio_slot++
			args = append(args, "-device")
			args = append(args, fmt.Sprintf("virtio-serial-pci,id=virtio-serial%v,bus=pci.%v,addr=0x%x", virtio_slot, bus, addr))

			addr++
			if addr == DEV_PER_BUS { // check to see if we've run out of addr slots on this bus
				addBus()
			}
		}

		args = append(args, "-chardev")
		args = append(args, fmt.Sprintf("socket,id=charvserial%v,path=%vvirtio-serial%v,server,nowait", i, vmPath, i))

		args = append(args, "-device")
		args = append(args, fmt.Sprintf("virtserialport,nr=%v,bus=virtio-serial%v.0,chardev=charvserial%v,id=charvserial%v,name=virtio-serial%v", nr, virtio_slot, i, i, i))
	}

	// hook for hugepage support
	if hugepagesMountPath != "" {
		args = append(args, "-mem-info")
		args = append(args, hugepagesMountPath)
	}

	if len(vm.QemuAppend) > 0 {
		args = append(args, vm.QemuAppend...)
	}

	args = append(args, "-uuid")
	args = append(args, vm.UUID)

	log.Info("args for vm %v is: %#v", id, args)
	return args
}

// log any asynchronous messages, such as vnc connects, to log.Info
func (vm *KvmVM) asyncLogger() {
	for {
		v := vm.q.Message()
		if v == nil {
			return
		}
		log.Info("VM %v received asynchronous message: %v", vm.ID, v)
	}
}

func (vm *KvmVM) hotplugRemove(id int) error {
	hid := fmt.Sprintf("hotplug%v", id)
	log.Debugln("hotplug id:", hid)
	if _, ok := vm.hotplug[id]; !ok {
		return errors.New("no such hotplug device id")
	}

	resp, err := vm.q.USBDeviceDel(hid)
	if err != nil {
		return err
	}

	log.Debugln("hotplug usb device del response:", resp)
	resp, err = vm.q.DriveDel(hid)
	if err != nil {
		return err
	}

	log.Debugln("hotplug usb drive del response:", resp)
	delete(vm.hotplug, id)
	return nil
}

func qemuOverrideString() string {
	// create output
	var o bytes.Buffer
	w := new(tabwriter.Writer)
	w.Init(&o, 5, 0, 1, ' ', 0)
	fmt.Fprintln(&o, "id\tmatch\treplacement")
	for i, v := range QemuOverrides {
		fmt.Fprintf(&o, "%v\t\"%v\"\t\"%v\"\n", i, v.match, v.repl)
	}
	w.Flush()

	args := vmConfig.qemuArgs(0, "") // ID doesn't matter -- just testing
	preArgs := unescapeString(args)
	postArgs := strings.Join(ParseQemuOverrides(args), " ")

	r := o.String()
	r += fmt.Sprintf("\nBefore overrides:\n%v\n", preArgs)
	r += fmt.Sprintf("\nAfter overrides:\n%v\n", postArgs)

	return r
}

func delVMQemuOverride(arg string) error {
	if arg == Wildcard {
		QemuOverrides = make(map[int]*qemuOverride)
		return nil
	}

	id, err := strconv.Atoi(arg)
	if err != nil {
		return fmt.Errorf("invalid id %v", arg)
	}

	delete(QemuOverrides, id)
	return nil
}

func addVMQemuOverride(match, repl string) error {
	id := <-qemuOverrideIdChan

	QemuOverrides[id] = &qemuOverride{
		match: match,
		repl:  repl,
	}

	return nil
}

func ParseQemuOverrides(input []string) []string {
	ret := unescapeString(input)
	for _, v := range QemuOverrides {
		ret = strings.Replace(ret, v.match, v.repl, -1)
	}
	return fieldsQuoteEscape("\"", ret)
}<|MERGE_RESOLUTION|>--- conflicted
+++ resolved
@@ -572,21 +572,6 @@
 	return nil
 }
 
-<<<<<<< HEAD
-// update the vm state, and write the state to file
-func (vm *KvmVM) setState(s VMState) {
-	vm.lock.Lock()
-	defer vm.lock.Unlock()
-
-	vm.State = s
-	err := ioutil.WriteFile(filepath.Join(vm.instancePath, "state"), []byte(s.String()), 0666)
-	if err != nil {
-		log.Error("write instance state file: %v", err)
-	}
-}
-
-=======
->>>>>>> 3cd390a2
 // return the path to the qmp socket
 func (vm *KvmVM) qmpPath() string {
 	return filepath.Join(vm.instancePath, "qmp")
