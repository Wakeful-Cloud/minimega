// Copyright (2012) Sandia Corporation.
// Under the terms of Contract DE-AC04-94AL85000 with Sandia Corporation,
// the U.S. Government retains certain rights in this software.
//
// David Fritz <djfritz@sandia.gov>

// command line interface for minimega
//
// The command line interface wraps a number of commands listed in the
// cliCommands map. Each entry to the map defines a function that is called
// when the command is invoked on the command line, as well as short and long
// form help. The record parameter instructs the cli to put the command in the
// command history.
//
// The cli uses the readline library for command history and tab completion.
// A separate command history is kept and used for writing the buffer out to
// disk.

package main

import (
	"fmt"
	"goreadline"
	"minicli"
	"miniclient"
	log "minilog"
	"os"
	"strings"
	"sync"
)

const (
	COMMAND_TIMEOUT = 10
)

var (
	// Prevents multiple commands from running at the same time
	cmdLock sync.Mutex
)

type CLIFunc func(*minicli.Command) *minicli.Response

// Sources of minicli.Commands. If minicli.Command.Source is not set, then we
// generated the Command programmatically.
var (
	SourceMeshage   = "meshage"
	SourceLocalCLI  = "local"
	SourceAttachCLI = "attach"
	SourceRead      = "read"
)

// cliSetup registers all the minimega handlers
func cliSetup() {
	registerHandlers("bridge", bridgeCLIHandlers)
	registerHandlers("capture", captureCLIHandlers)
	registerHandlers("cc", ccCLIHandlers)
	registerHandlers("deploy", deployCLIHandlers)
	registerHandlers("disk", diskCLIHandlers)
	registerHandlers("dnsmasq", dnsmasqCLIHandlers)
	registerHandlers("dot", dotCLIHandlers)
	registerHandlers("external", externalCLIHandlers)
	registerHandlers("history", historyCLIHandlers)
	registerHandlers("host", hostCLIHandlers)
	registerHandlers("io", ioCLIHandlers)
	registerHandlers("log", logCLIHandlers)
	registerHandlers("meshage", meshageCLIHandlers)
	registerHandlers("misc", miscCLIHandlers)
	registerHandlers("nuke", nukeCLIHandlers)
	registerHandlers("optimize", optimizeCLIHandlers)
	registerHandlers("shell", shellCLIHandlers)
	registerHandlers("vlans", vlansCLIHandlers)
	registerHandlers("vm", vmCLIHandlers)
	registerHandlers("vnc", vncCLIHandlers)
	registerHandlers("vyatta", vyattaCLIHandlers)
	registerHandlers("web", webCLIHandlers)
}

// wrapSimpleCLI wraps handlers that return a single response. This greatly
// reduces boilerplate code with minicli handlers.
func wrapSimpleCLI(fn func(*minicli.Command) *minicli.Response) minicli.CLIFunc {
	return func(c *minicli.Command, respChan chan minicli.Responses) {
		resp := fn(c)
		respChan <- minicli.Responses{resp}
	}
}

// forward receives minicli.Responses from in and forwards them to out.
func forward(in, out chan minicli.Responses) {
	for v := range in {
		out <- v
	}
}

// processCommands wraps minicli.ProcessCommand for multiple commands,
// combining their outputs into a single channel. This function does not
// acquire the cmdLock so it should only be called by functions that do.
func processCommands(cmd ...*minicli.Command) chan minicli.Responses {
	// Forward the responses and unlock when all are passed through
	out := make(chan minicli.Responses)
	ins := []chan minicli.Responses{}

	for _, c := range cmd {
		c, err := cliPreprocessor(c)
		if err != nil {
			log.Errorln(err)

			out <- minicli.Responses{
				&minicli.Response{
					Host:  hostname,
					Error: err.Error(),
				},
			}

			break
		}

		ins = append(ins, minicli.ProcessCommand(c))
	}

	var wg sync.WaitGroup

	// De-mux ins into out
	for _, in := range ins {
		wg.Add(1)

		go func(in chan minicli.Responses) {
			// Mark done after we have read all the responses from in
			defer wg.Done()

			forward(in, out)
		}(in)
	}

	go func() {
		// Close after all de-muxing goroutines have completed
		defer close(out)

		wg.Wait()
	}()

	return out
}

// runCommand wraps processCommands, ensuring that the command execution lock
// is acquired before running the command.
func runCommand(cmd ...*minicli.Command) chan minicli.Responses {
	cmdLock.Lock()

	out := make(chan minicli.Responses)
	go func() {
		// Unlock and close the channel after forwarding all the responses
		defer cmdLock.Unlock()
		defer close(out)

		forward(processCommands(cmd...), out)
	}()

	return out
}

// runCommandGlobally runs the given command across all nodes on meshage,
// including the local node and combines the results into a single channel.
func runCommandGlobally(cmd *minicli.Command) chan minicli.Responses {
	// Keep the original CLI input
	original := cmd.Original
	record := cmd.Record

	cmd, err := minicli.Compilef("mesh send %s .record %t %s", Wildcard, record, original)
	if err != nil {
		log.Fatal("cannot run `%v` globally -- %v", original, err)
	}
	cmd.Record = record

<<<<<<< HEAD
	return runCommand(cmd, cmd.Subcommand)
}
=======
	cmdLock.Lock()
>>>>>>> 1ba93ef2

// runCommandHosts runs the given command on a set of hosts.
func runCommandHosts(hosts []string, cmd *minicli.Command) chan minicli.Responses {
	return runCommand(makeCommandHosts(hosts, cmd)...)
}

// makeCommandHosts creates commands to run the given command on a set of hosts
// handling the case where the local node is included in the list.
func makeCommandHosts(hosts []string, cmd *minicli.Command) []*minicli.Command {
	// filter out local node, if included
	var includeLocal bool
	var hosts2 []string

	for _, host := range hosts {
		if host == hostname {
			includeLocal = true
		} else {
			// Quote the hostname in case there are spaces
			hosts2 = append(hosts2, fmt.Sprintf("%q", host))
		}
	}

	targets := strings.Join(hosts2, ",")

	var cmds = []*minicli.Command{}

	if includeLocal {
		// Copy the command and clear the Source flag
		copied := new(minicli.Command)
		*copied = *cmd
		copied.Source = ""

		cmds = append(cmds, copied)
	}

<<<<<<< HEAD
	if len(hosts2) > 0 {
		// Keep the original CLI input
		original := cmd.Original
		record := cmd.Record
=======
	// Wait until everything has been read before closing the chan and
	// releasing the lock.
	go func() {
		defer cmdLock.Unlock()
		defer close(out)

		wg.Wait()
	}()
>>>>>>> 1ba93ef2

		if namespace != "" {
			original = fmt.Sprintf("namespace %q %v", namespace, original)
		}

		cmd, err := minicli.Compilef("mesh send %s .record %t %s", targets, record, original)
		if err != nil {
			log.Fatal("cannot run `%v` on hosts -- %v", original, err)
		}
		cmd.Record = record

		cmds = append(cmds, cmd)
	}

	return cmds
}

// local command line interface, wrapping readline
func cliLocal() {
	for {
		prompt := "minimega$ "
		if namespace != "" {
			prompt = fmt.Sprintf("minimega[%v]$ ", namespace)
		}

		line, err := goreadline.Rlwrap(prompt, true)
		if err != nil {
			break // EOF
		}
		command := string(line)
		log.Debug("got from stdin:", command)

		cmd, err := minicli.Compile(command)
		if err != nil {
			log.Error("%v", err)
			//fmt.Printf("closest match: TODO\n")
			continue
		}

		// No command was returned, must have been a blank line or a comment
		// line. Either way, don't try to run a nil command.
		if cmd == nil {
			continue
		}
		cmd.Source = SourceLocalCLI

		// HAX: Don't record the read command
		if hasCommand(cmd, "read") {
			cmd.Record = false
		}

		for resp := range runCommand(cmd) {
			// print the responses
			miniclient.Pager(resp.String())

			errs := resp.Error()
			if errs != "" {
				fmt.Fprintln(os.Stderr, errs)
			}
		}
	}
}

// cliPreprocessor allows modifying commands post-compile but pre-process.
// Currently the only preprocessor is the "file:" handler.
func cliPreprocessor(c *minicli.Command) (*minicli.Command, error) {
	return iomPreprocessor(c)
}<|MERGE_RESOLUTION|>--- conflicted
+++ resolved
@@ -171,12 +171,8 @@
 	}
 	cmd.Record = record
 
-<<<<<<< HEAD
 	return runCommand(cmd, cmd.Subcommand)
 }
-=======
-	cmdLock.Lock()
->>>>>>> 1ba93ef2
 
 // runCommandHosts runs the given command on a set of hosts.
 func runCommandHosts(hosts []string, cmd *minicli.Command) chan minicli.Responses {
@@ -212,21 +208,10 @@
 		cmds = append(cmds, copied)
 	}
 
-<<<<<<< HEAD
 	if len(hosts2) > 0 {
 		// Keep the original CLI input
 		original := cmd.Original
 		record := cmd.Record
-=======
-	// Wait until everything has been read before closing the chan and
-	// releasing the lock.
-	go func() {
-		defer cmdLock.Unlock()
-		defer close(out)
-
-		wg.Wait()
-	}()
->>>>>>> 1ba93ef2
 
 		if namespace != "" {
 			original = fmt.Sprintf("namespace %q %v", namespace, original)
