// Copyright (2012) Sandia Corporation.
// Under the terms of Contract DE-AC04-94AL85000 with Sandia Corporation,
// the U.S. Government retains certain rights in this software.

package main

import (
	"bytes"
	"encoding/gob"
	"errors"
	"fmt"
	"io/ioutil"
	"ipmac"
	"minicli"
	log "minilog"
	"os"
	"path/filepath"
	"strconv"
	"strings"
	"sync"
	"text/tabwriter"
)

const (
	VM_MEMORY_DEFAULT     = "2048"
	VM_NET_DRIVER_DEFAULT = "e1000"
	QMP_CONNECT_RETRY     = 50
	QMP_CONNECT_DELAY     = 100
)

var (
	killAck  chan int   // channel that all VMs ack on when killed
	vmIDChan chan int   // channel of new VM IDs
	vmLock   sync.Mutex // lock for synchronizing access to vms

	vmConfig VMConfig // current vm config, updated by CLI

	savedInfo = make(map[string]VMConfig) // saved configs, may be reloaded
)

type VMType int

const (
	_ VMType = iota
	KVM
	CONTAINER
)

type VM interface {
	Config() *BaseConfig

	GetID() int           // GetID returns the VM's per-host unique ID
	GetName() string      // GetName returns the VM's per-host unique name
	GetNamespace() string // GetNamespace returns the VM's namespace
	GetState() VMState
	GetType() VMType
	GetInstancePath() string

	// Life cycle functions
	Launch() error
	Kill() error
	Start() error
	Stop() error
	Flush() error

	String() string
	Info(string) (string, error)

	Tag(tag string) string
	GetTags() map[string]string
	ClearTags()

	UpdateBW()
	UpdateCCActive()

	// NetworkConnect updates the VM's config to reflect that it has been
	// connected to the specified bridge and VLAN.
	NetworkConnect(int, string, int) error

	// NetworkDisconnect updates the VM's config to reflect that the specified
	// tap has been disconnected.
	NetworkDisconnect(int) error
}

// BaseConfig contains all fields common to all VM types.
type BaseConfig struct {
	Namespace string // namespace this VM belongs to, set by scheduler

	Vcpus  string // number of virtual cpus
	Memory string // memory for the vm, in megabytes

	Networks []NetConfig // ordered list of networks

	Snapshot bool
	UUID     string
	ActiveCC bool // Whether CC is active, updated by calling UpdateCCActive
}

// NetConfig contains all the network-related config for an interface. The IP
// addresses are automagically populated by snooping ARP traffic. The bandwidth
// stats are updated on-demand by calling the UpdateBW function of BaseConfig.
type NetConfig struct {
	VLAN   int
	Bridge string
	Tap    string
	MAC    string
	Driver string
	IP4    string
	IP6    string
	Stats  *TapStat // Most recent bandwidth measurements for Tap
}

// BaseVM provides the bare-bones for base VM functionality. It implements
// several functions from the VM interface that are relatively common. All
// newly created VM types will most likely embed this struct to reuse the base
// functionality.
type BaseVM struct {
	BaseConfig // embed

	lock sync.Mutex // synchronizes changes to this VM

	kill chan bool // channel to signal the vm to shut down

	ID    int
	Name  string
	State VMState
	Type  VMType

	instancePath string

	Tags map[string]string
}

// Valid names for output masks for vm info, in preferred output order
var vmMasks = []string{
	"id", "name", "state", "namespace", "memory", "vcpus", "type", "vlan",
	"bridge", "tap", "mac", "ip", "ip6", "bandwidth", "migrate", "disk",
	"snapshot", "initrd", "kernel", "cdrom", "append", "uuid", "cc_active",
	"tags",
}

func init() {
	killAck = make(chan int)

	vmIDChan = makeIDChan()

	// Reset everything to default
	for _, fns := range baseConfigFns {
		fns.Clear(&vmConfig.BaseConfig)
	}

	// for serializing VMs
	gob.Register(VMs{})
	gob.Register(&KvmVM{})
	gob.Register(&ContainerVM{})
}

// NewVM creates a new VM, copying the currently set configs. After a VM is
// created, it can be Launched.
func NewVM(name string) *BaseVM {
	vm := new(BaseVM)

	vm.BaseConfig = *vmConfig.BaseConfig.Copy() // deep-copy configured fields
	vm.ID = <-vmIDChan
	if name == "" {
		vm.Name = fmt.Sprintf("vm-%d", vm.ID)
	} else {
		vm.Name = name
	}

	vm.Namespace = namespace

	// generate a UUID if we don't have one
	if vm.UUID == "" {
		vm.UUID = generateUUID()
	}

	vm.kill = make(chan bool)

	vm.instancePath = filepath.Join(*f_base, strconv.Itoa(vm.ID))

	vm.State = VM_BUILDING
	vm.Tags = make(map[string]string)

	return vm
}

func (s VMType) String() string {
	switch s {
	case KVM:
		return "kvm"
	case CONTAINER:
		return "container"
	default:
		return "???"
	}
}

func ParseVMType(s string) (VMType, error) {
	switch s {
	case "kvm":
		return KVM, nil
	case "container":
		return CONTAINER, nil
	default:
		return 0, errors.New("invalid VMType")
	}
}

<<<<<<< HEAD
// findVMType tries to find a key that parses to a valid VMType. Useful for
// hunting through a command's BoolArgs.
func findVMType(args map[string]bool) (VMType, error) {
	for k := range args {
		if res, err := ParseVMType(k); err == nil {
			return res, nil
		}
	}

	return 0, errors.New("invalid VMType")
}

func (old *VMConfig) Copy() *VMConfig {
	return &VMConfig{
		BaseConfig:      *old.BaseConfig.Copy(),
		KVMConfig:       *old.KVMConfig.Copy(),
		ContainerConfig: *old.ContainerConfig.Copy(),
=======
// TODO: Handle if there are spaces or commas in the tap/bridge names
func (net NetConfig) String() (s string) {
	parts := []string{}
	if net.Bridge != "" {
		parts = append(parts, net.Bridge)
	}

	parts = append(parts, strconv.Itoa(net.VLAN))

	if net.MAC != "" {
		parts = append(parts, net.MAC)
>>>>>>> 854288e5
	}

	return strings.Join(parts, ",")
}

func (old *BaseConfig) Copy() *BaseConfig {
	res := new(BaseConfig)

	// Copy all fields
	*res = *old

	// Make deep copy of slices
	res.Networks = make([]NetConfig, len(old.Networks))
	copy(res.Networks, old.Networks)

	return res
}

func (vm *BaseConfig) String() string {
	// create output
	var o bytes.Buffer
	fmt.Fprintln(&o, "Current VM configuration:")
	w := new(tabwriter.Writer)
	w.Init(&o, 5, 0, 1, ' ', 0)
	fmt.Fprintf(w, "Memory:\t%v\n", vm.Memory)
	fmt.Fprintf(w, "VCPUS:\t%v\n", vm.Vcpus)
	fmt.Fprintf(w, "Networks:\t%v\n", vm.NetworkString())
	fmt.Fprintf(w, "Snapshot:\t%v\n", vm.Snapshot)
	fmt.Fprintf(w, "UUID:\t%v\n", vm.UUID)
	w.Flush()
	fmt.Fprintln(&o)
	return o.String()
}

func (vm *BaseConfig) NetworkString() string {
	parts := []string{}
	for _, net := range vm.Networks {
		parts = append(parts, net.String())
	}

	return fmt.Sprintf("[%s]", strings.Join(parts, " "))
}

func (vm *BaseVM) GetID() int {
	return vm.ID
}

func (vm *BaseVM) GetName() string {
	return vm.Name
}

func (vm *BaseVM) GetNamespace() string {
	return vm.Namespace
}

func (vm *BaseVM) GetState() VMState {
	vm.lock.Lock()
	defer vm.lock.Unlock()

	return vm.State
}

func (vm *BaseVM) GetType() VMType {
	return vm.Type
}

func (vm *BaseVM) GetInstancePath() string {
	return vm.instancePath
}

func (vm *BaseVM) Kill() error {
	vm.lock.Lock()
	defer vm.lock.Unlock()

	if vm.State&VM_KILLABLE == 0 {
		return fmt.Errorf("invalid VM state to kill: %d %v", vm.ID, vm.State)
	}

	// Close the channel to signal to all dependent goroutines that they should
	// stop. Anyone blocking on the channel will unblock immediately.
	// http://golang.org/ref/spec#Receive_operator
	close(vm.kill)

	return nil
}

func (vm *BaseVM) Flush() error {
	return os.RemoveAll(vm.instancePath)
}

func (vm *BaseVM) Tag(tag string) string {
	return vm.Tags[tag]
}

func (vm *BaseVM) GetTags() map[string]string {
	return vm.Tags
}

func (vm *BaseVM) ClearTags() {
	vm.Tags = make(map[string]string)
}

func (vm *BaseVM) UpdateBW() {
	bandwidthLock.Lock()
	defer bandwidthLock.Unlock()

	for i := range vm.Networks {
		net := &vm.Networks[i]
		net.Stats = bandwidthStats[net.Tap]
	}
}

func (vm *BaseVM) UpdateCCActive() {
	vm.ActiveCC = ccHasClient(vm.UUID)
}

func (vm *BaseVM) NetworkConnect(pos int, bridge string, vlan int) error {
	vm.lock.Lock()
	defer vm.lock.Unlock()

	if len(vm.Networks) <= pos {
		return fmt.Errorf("no network %v, VM only has %v networks", pos, len(vm.Networks))
	}

	net := &vm.Networks[pos]

	log.Debug("moving network connection: %v %v %v -> %v %v", vm.ID, pos, net.VLAN, bridge, vlan)

	// Do this before disconnecting from the old bridge in case the new one was
	// mistyped or invalid.
	newBridge, err := getBridge(bridge)
	if err != nil {
		return err
	}

	// Disconnect from the old bridge, if we were connected
	if net.VLAN != DisconnectedVLAN {
		oldBridge, err := getBridge(net.Bridge)
		if err != nil {
			return err
		}

		err = oldBridge.TapRemove(net.Tap)
		if err != nil {
			return err
		}
	}

	// Connect to the new bridge
	err = newBridge.TapAdd(net.Tap, vlan, false)
	if err != nil {
		return err
	}

	// Record updates to the VM config
	net.VLAN = vlan
	net.Bridge = bridge

	return nil
}

func (vm *BaseVM) NetworkDisconnect(pos int) error {
	vm.lock.Lock()
	defer vm.lock.Unlock()

	if len(vm.Networks) <= pos {
		return fmt.Errorf("no network %v, VM only has %v networks", pos, len(vm.Networks))
	}

	net := &vm.Networks[pos]

	// Don't try to diconnect an interface that is already disconnected...
	if net.VLAN == DisconnectedVLAN {
		return nil
	}

	log.Debug("disconnect network connection: %v %v %v", vm.ID, pos, net)

	b, err := getBridge(net.Bridge)
	if err != nil {
		return err
	}

	err = b.TapRemove(net.Tap)
	if err != nil {
		return err
	}

	net.Bridge = ""
	net.VLAN = DisconnectedVLAN

	return nil
}

// info returns information about the VM for the provided key.
func (vm *BaseVM) info(key string) (string, error) {
	if fns, ok := baseConfigFns[key]; ok {
		return fns.Print(&vm.BaseConfig), nil
	}

	var vals []string

	vm.lock.Lock()
	defer vm.lock.Unlock()

	switch key {
	case "id":
		return strconv.Itoa(vm.ID), nil
	case "name":
		return vm.Name, nil
<<<<<<< HEAD
	case "namespace":
		return vm.Namespace, nil
=======
>>>>>>> 854288e5
	case "state":
		return vm.State.String(), nil
	case "type":
		return vm.Type.String(), nil
	case "vlan":
		for _, net := range vm.Networks {
			if net.VLAN == DisconnectedVLAN {
				vals = append(vals, "disconnected")
			} else {
				vals = append(vals, fmt.Sprintf("%v", net.VLAN))
			}
		}
	case "bridge":
		for _, v := range vm.Networks {
			vals = append(vals, v.Bridge)
		}
	case "tap":
		for _, v := range vm.Networks {
			vals = append(vals, v.Tap)
		}
	case "mac":
		for _, v := range vm.Networks {
			vals = append(vals, v.MAC)
		}
	case "ip":
		for _, v := range vm.Networks {
			vals = append(vals, v.IP4)
		}
	case "ip6":
		for _, v := range vm.Networks {
			vals = append(vals, v.IP6)
		}
	case "bandwidth":
		for _, v := range vm.Networks {
			if v.Stats == nil {
				vals = append(vals, "N/A")
			} else {
				vals = append(vals, fmt.Sprintf("%v", v.Stats))
			}
		}
	case "tags":
		return fmt.Sprintf("%v", vm.Tags), nil
	case "cc_active":
		return fmt.Sprintf("%v", vm.ActiveCC), nil
	default:
		return "", errors.New("field not found")
	}

	return fmt.Sprintf("%v", vals), nil
}

// setState updates the vm state, and write the state to file. Assumes that the
// caller has locked the vm.
func (vm *BaseVM) setState(s VMState) {
	log.Debug("updating vm %v state: %v -> %v", vm.ID, vm.State, s)
	vm.State = s

	err := ioutil.WriteFile(filepath.Join(vm.instancePath, "state"), []byte(s.String()), 0666)
	if err != nil {
		log.Error("write instance state file: %v", err)
	}
}

// setError updates the vm state and records the error in the vm's tags.
// Assumes that the caller has locked the vm.
func (vm *BaseVM) setError(err error) {
	vm.Tags["error"] = err.Error()
	vm.setState(VM_ERROR)
}

<<<<<<< HEAD
func isVmNotFound(err string) bool {
	return strings.HasPrefix(err, "vm not found: ")
}

func vmNotRunning(idOrName string) error {
	return fmt.Errorf("vm not running: %v", idOrName)
=======
// macSnooper listens for updates from the ipmac learner and updates the
// specified network config.
func (vm *BaseVM) macSnooper(net *NetConfig, updates chan ipmac.IP) {
	for update := range updates {
		// TODO: need to acquire VM lock?
		if update.IP4 != "" {
			net.IP4 = update.IP4
		} else if update.IP6 != "" && !strings.HasPrefix(update.IP6, "fe80") {
			net.IP6 = update.IP6
		}
	}
>>>>>>> 854288e5
}

// writeTaps writes the vm's taps to disk in the vm's instance path.
func (vm *BaseVM) writeTaps() error {
	taps := []string{}
	for _, net := range vm.Networks {
		taps = append(taps, net.Tap)
	}

	f := filepath.Join(vm.instancePath, "taps")
	if err := ioutil.WriteFile(f, []byte(strings.Join(taps, "\n")), 0666); err != nil {
		return fmt.Errorf("write instance taps file: %v", err)
	}

	return nil
}

<<<<<<< HEAD
func vmNotKVM(idOrName string) error {
	return fmt.Errorf("vm is not a KVM: %v", idOrName)
}

// processVMNet processes the input specifying the bridge, vlan, and mac for
// one interface to a VM and updates the vm config accordingly. This takes a
// bit of parsing, because the entry can be in a few forms:
// 	vlan
//
//	vlan,mac
//	bridge,vlan
//	vlan,driver
//
//	bridge,vlan,mac
//	vlan,mac,driver
//	bridge,vlan,driver
//
//	bridge,vlan,mac,driver
// If there are 2 or 3 fields, just the last field for the presence of a mac
func processVMNet(spec string) (NetConfig, error) {
	// example: my_bridge,100,00:00:00:00:00:00
	f := strings.Split(spec, ",")

	var b, v, m, d string
	switch len(f) {
	case 1:
		v = f[0]
	case 2:
		if isMac(f[1]) {
			// vlan, mac
			v, m = f[0], f[1]
		} else if isNetworkDriver(f[1]) {
			// vlan, driver
			v, d = f[0], f[1]
		} else {
			// bridge, vlan
			b, v = f[0], f[1]
=======
func (vm *BaseVM) checkInterfaces() error {
	macs := map[string]bool{}

	for _, net := range vm.Networks {
		// Skip unassigned MACs
		if net.MAC == "" {
			continue
>>>>>>> 854288e5
		}

		// Check if the VM already has this MAC for one of its interfaces
		if _, ok := macs[net.MAC]; ok {
			return fmt.Errorf("VM has same MAC for more than one interface -- %s", net.MAC)
		}
<<<<<<< HEAD
	case 4:
		b, v, m, d = f[0], f[1], f[2], f[3]
	default:
		return NetConfig{}, errors.New("malformed netspec")
	}

	if d != "" && !isNetworkDriver(d) {
		return NetConfig{}, errors.New("malformed netspec, invalid driver: " + d)
=======

		macs[net.MAC] = true
>>>>>>> 854288e5
	}

	// Ensure that we don't add new VMs while we are checking our interfaces.
	// If a new VM has a conflict with us, it will be noted during their
	// checkInterfaces. This also ensures that only one VM's checkInterfaces
	// can be running at a given time.
	vmLock.Lock()
	defer vmLock.Unlock()

	for _, vmOther := range vms {
		// Skip ourself
		if vm.ID == vmOther.GetID() {
			continue
		}

<<<<<<< HEAD
	// VLAN ID, with optional bridge
	vlan, err := strconv.Atoi(v) // the vlan id
	if err != nil {
		// Probably trying to use a VLAN alias... get or create a VLAN for this
		// alias in the current namespace.
		if !strings.Contains(v, VLANAliasSep) {
			v = namespace + VLANAliasSep + v
		}

		vlan = allocatedVLANs.GetOrAllocate(v)
	} else {
		alias := allocatedVLANs.GetAlias(vlan)
		if alias != "" && alias != BlacklistedVLAN {
			log.Warn("VLAN %d has alias %v", vlan, alias)
		}

		// Always blacklist the VLAN, even if it was previously allocated since
		// we can't assume that it's safe to reclaim after we delete the
		// namespace it was associated with.
		allocatedVLANs.Blacklist(vlan)
	}

	if m != "" && !isMac(m) {
		return NetConfig{}, errors.New("malformed netspec, invalid mac address: " + m)
	}
=======
		for _, net := range vmOther.Config().Networks {
			// VM must still be in the pre-building stage so it hasn't been
			// assigned a MAC yet. We skip this case in order to supress
			// duplicate MAC errors on an empty string.
			if net.MAC == "" {
				continue
			}

			// Warn if we see a conflict
			if _, ok := macs[net.MAC]; ok {
				log.Warn("VMs share MAC (%v) -- %v %v", net.MAC, vm.ID, vmOther.GetID())
			}
>>>>>>> 854288e5

			macs[net.MAC] = true
		}
	}

	// Find any unassigned MACs and randomly generate a MAC for them
	for i := range vm.Networks {
		net := &vm.Networks[i]
		if net.MAC != "" {
			continue
		}

<<<<<<< HEAD
	return NetConfig{
		VLAN:   vlan,
		Bridge: b,
		MAC:    strings.ToLower(m),
		Driver: d,
	}, nil
=======
		for exists := true; exists; _, exists = macs[net.MAC] {
			net.MAC = randomMac()
		}

		macs[net.MAC] = true
	}

	return nil
}

func vmNotFound(idOrName string) error {
	return fmt.Errorf("vm not found: %v", idOrName)
}

func vmNotRunning(idOrName string) error {
	return fmt.Errorf("vm not running: %v", idOrName)
}

func vmNotPhotogenic(idOrName string) error {
	return fmt.Errorf("vm does not support screenshots: %v", idOrName)
>>>>>>> 854288e5
}

// Get the VM info from all hosts in the mesh. Callers must specify whether
// they already hold the cmdLock or not. Returns a map where each key is a
// hostname and the value is the VMs for that host.
func globalVMs(hasLock bool) map[string]VMs {
	if !hasLock {
		cmdLock.Lock()
		defer cmdLock.Unlock()
	}

	res := map[string]VMs{}

	cmd := minicli.MustCompile("vm info")
	cmd.Record = false

	cmds := makeCommandHosts(meshageNode.BroadcastRecipients(), cmd)
	cmds = append(cmds, cmd) // add local node

	for resps := range processCommands(cmds...) {
		for _, resp := range resps {
			if resp.Error != "" {
				log.Errorln(resp.Error)
				continue
			}

			if vms, ok := resp.Data.(VMs); ok {
				res[resp.Host] = vms
			} else {
				log.Error("unknown data field in vm info")
			}
		}
	}

	return res
}<|MERGE_RESOLUTION|>--- conflicted
+++ resolved
@@ -207,7 +207,6 @@
 	}
 }
 
-<<<<<<< HEAD
 // findVMType tries to find a key that parses to a valid VMType. Useful for
 // hunting through a command's BoolArgs.
 func findVMType(args map[string]bool) (VMType, error) {
@@ -220,12 +219,6 @@
 	return 0, errors.New("invalid VMType")
 }
 
-func (old *VMConfig) Copy() *VMConfig {
-	return &VMConfig{
-		BaseConfig:      *old.BaseConfig.Copy(),
-		KVMConfig:       *old.KVMConfig.Copy(),
-		ContainerConfig: *old.ContainerConfig.Copy(),
-=======
 // TODO: Handle if there are spaces or commas in the tap/bridge names
 func (net NetConfig) String() (s string) {
 	parts := []string{}
@@ -237,7 +230,6 @@
 
 	if net.MAC != "" {
 		parts = append(parts, net.MAC)
->>>>>>> 854288e5
 	}
 
 	return strings.Join(parts, ",")
@@ -448,11 +440,8 @@
 		return strconv.Itoa(vm.ID), nil
 	case "name":
 		return vm.Name, nil
-<<<<<<< HEAD
 	case "namespace":
 		return vm.Namespace, nil
-=======
->>>>>>> 854288e5
 	case "state":
 		return vm.State.String(), nil
 	case "type":
@@ -523,14 +512,6 @@
 	vm.setState(VM_ERROR)
 }
 
-<<<<<<< HEAD
-func isVmNotFound(err string) bool {
-	return strings.HasPrefix(err, "vm not found: ")
-}
-
-func vmNotRunning(idOrName string) error {
-	return fmt.Errorf("vm not running: %v", idOrName)
-=======
 // macSnooper listens for updates from the ipmac learner and updates the
 // specified network config.
 func (vm *BaseVM) macSnooper(net *NetConfig, updates chan ipmac.IP) {
@@ -542,7 +523,6 @@
 			net.IP6 = update.IP6
 		}
 	}
->>>>>>> 854288e5
 }
 
 // writeTaps writes the vm's taps to disk in the vm's instance path.
@@ -560,45 +540,6 @@
 	return nil
 }
 
-<<<<<<< HEAD
-func vmNotKVM(idOrName string) error {
-	return fmt.Errorf("vm is not a KVM: %v", idOrName)
-}
-
-// processVMNet processes the input specifying the bridge, vlan, and mac for
-// one interface to a VM and updates the vm config accordingly. This takes a
-// bit of parsing, because the entry can be in a few forms:
-// 	vlan
-//
-//	vlan,mac
-//	bridge,vlan
-//	vlan,driver
-//
-//	bridge,vlan,mac
-//	vlan,mac,driver
-//	bridge,vlan,driver
-//
-//	bridge,vlan,mac,driver
-// If there are 2 or 3 fields, just the last field for the presence of a mac
-func processVMNet(spec string) (NetConfig, error) {
-	// example: my_bridge,100,00:00:00:00:00:00
-	f := strings.Split(spec, ",")
-
-	var b, v, m, d string
-	switch len(f) {
-	case 1:
-		v = f[0]
-	case 2:
-		if isMac(f[1]) {
-			// vlan, mac
-			v, m = f[0], f[1]
-		} else if isNetworkDriver(f[1]) {
-			// vlan, driver
-			v, d = f[0], f[1]
-		} else {
-			// bridge, vlan
-			b, v = f[0], f[1]
-=======
 func (vm *BaseVM) checkInterfaces() error {
 	macs := map[string]bool{}
 
@@ -606,26 +547,14 @@
 		// Skip unassigned MACs
 		if net.MAC == "" {
 			continue
->>>>>>> 854288e5
 		}
 
 		// Check if the VM already has this MAC for one of its interfaces
 		if _, ok := macs[net.MAC]; ok {
 			return fmt.Errorf("VM has same MAC for more than one interface -- %s", net.MAC)
 		}
-<<<<<<< HEAD
-	case 4:
-		b, v, m, d = f[0], f[1], f[2], f[3]
-	default:
-		return NetConfig{}, errors.New("malformed netspec")
-	}
-
-	if d != "" && !isNetworkDriver(d) {
-		return NetConfig{}, errors.New("malformed netspec, invalid driver: " + d)
-=======
 
 		macs[net.MAC] = true
->>>>>>> 854288e5
 	}
 
 	// Ensure that we don't add new VMs while we are checking our interfaces.
@@ -641,33 +570,6 @@
 			continue
 		}
 
-<<<<<<< HEAD
-	// VLAN ID, with optional bridge
-	vlan, err := strconv.Atoi(v) // the vlan id
-	if err != nil {
-		// Probably trying to use a VLAN alias... get or create a VLAN for this
-		// alias in the current namespace.
-		if !strings.Contains(v, VLANAliasSep) {
-			v = namespace + VLANAliasSep + v
-		}
-
-		vlan = allocatedVLANs.GetOrAllocate(v)
-	} else {
-		alias := allocatedVLANs.GetAlias(vlan)
-		if alias != "" && alias != BlacklistedVLAN {
-			log.Warn("VLAN %d has alias %v", vlan, alias)
-		}
-
-		// Always blacklist the VLAN, even if it was previously allocated since
-		// we can't assume that it's safe to reclaim after we delete the
-		// namespace it was associated with.
-		allocatedVLANs.Blacklist(vlan)
-	}
-
-	if m != "" && !isMac(m) {
-		return NetConfig{}, errors.New("malformed netspec, invalid mac address: " + m)
-	}
-=======
 		for _, net := range vmOther.Config().Networks {
 			// VM must still be in the pre-building stage so it hasn't been
 			// assigned a MAC yet. We skip this case in order to supress
@@ -680,7 +582,6 @@
 			if _, ok := macs[net.MAC]; ok {
 				log.Warn("VMs share MAC (%v) -- %v %v", net.MAC, vm.ID, vmOther.GetID())
 			}
->>>>>>> 854288e5
 
 			macs[net.MAC] = true
 		}
@@ -693,14 +594,6 @@
 			continue
 		}
 
-<<<<<<< HEAD
-	return NetConfig{
-		VLAN:   vlan,
-		Bridge: b,
-		MAC:    strings.ToLower(m),
-		Driver: d,
-	}, nil
-=======
 		for exists := true; exists; _, exists = macs[net.MAC] {
 			net.MAC = randomMac()
 		}
@@ -721,7 +614,14 @@
 
 func vmNotPhotogenic(idOrName string) error {
 	return fmt.Errorf("vm does not support screenshots: %v", idOrName)
->>>>>>> 854288e5
+}
+
+func vmNotKVM(idOrName string) error {
+	return fmt.Errorf("vm is not a KVM: %v", idOrName)
+}
+
+func isVmNotFound(err string) bool {
+	return strings.HasPrefix(err, "vm not found: ")
 }
 
 // Get the VM info from all hosts in the mesh. Callers must specify whether
