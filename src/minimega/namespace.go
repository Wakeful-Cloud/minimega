// Copyright (2015) Sandia Corporation.
// Under the terms of Contract DE-AC04-94AL85000 with Sandia Corporation,
// the U.S. Government retains certain rights in this software.

package main

import (
	"errors"
	"fmt"
	"minicli"
	log "minilog"
	"ron"
	"sort"
	"sync"
	"time"
)

const (
	SchedulerRunning   = "running"
	SchedulerCompleted = "completed"
)

type scheduleStat struct {
	start, end time.Time

	state string

	launched, failures, total, hosts int
}

type Namespace struct {
	Name string

	Hosts map[string]bool

	vmID *Counter

	// Queued VMs to launch
	queue []*QueuedVMs

	// Status of launching things
	scheduleStats []*scheduleStat

	// Names of host taps associated with this namespace
	Taps map[string]bool

	// How to determine which host is least loaded
	HostSortBy string

<<<<<<< HEAD
	VMs // embed VMs for this namespace

	vmConfig      VMConfig
	savedVMConfig map[string]VMConfig

	captures // embed captures for this namespace

	routers map[int]*Router

	vncRecorder // embed vnc recorder for this namespace
	vncPlayer   // embed vnc player for this namespace
=======
	// Command and control for this namespace
	ccServer *ron.Server
	ccFilter *ron.Filter
	ccPrefix string
>>>>>>> b3d777f4
}

var (
	namespace     string
	namespaces    = map[string]*Namespace{}
	namespaceLock sync.Mutex
)

func NewNamespace(name string) *Namespace {
	log.Info("creating new namespace -- `%v`", name)

	ns := &Namespace{
		Name:       name,
		Hosts:      map[string]bool{},
		Taps:       map[string]bool{},
		vmID:       NewCounter(),
		HostSortBy: "cpucommit",
		VMs: VMs{
			m: make(map[int]VM),
		},
		routers: make(map[int]*Router),
		captures: captures{
			m: make(map[int]*capture),
		},
		vncRecorder: vncRecorder{
			kb: make(map[string]*vncKBRecord),
			fb: make(map[string]*vncFBRecord),
		},
		vncPlayer: vncPlayer{
			m: make(map[string]*vncKBPlayback),
		},
		vmConfig:      NewVMConfig(),
		savedVMConfig: make(map[string]VMConfig),
	}

	// By default, every mesh-reachable node is part of the namespace
	// except for the local node which is typically the "head" node.
	for _, host := range meshageNode.BroadcastRecipients() {
		ns.Hosts[host] = true
	}

	// If there aren't any other nodes in the mesh, assume that minimega is
	// running in a single host environment and that we want to launch VMs
	// on localhost.
	if len(ns.Hosts) == 0 {
		log.Info("no meshage peers, adding localhost to the namespace")
		ns.Hosts[hostname] = true
	}

	return ns
}

func (n Namespace) String() string {
	return n.Name
}

func (n Namespace) Destroy() error {
	// TODO: should we ensure that there are no VMs running in the namespace
	// before we delete it?

	for _, stats := range n.scheduleStats {
		// TODO: We could kill the scheduler -- that wouldn't be too hard to do
		// (add a kill channel and close it here). Easier to make the user
		// wait, for now.
		if stats.state != SchedulerCompleted {
			return errors.New("scheduler still running for namespace")
		}
	}

	// Delete any Taps associated with the namespace
	for t := range n.Taps {
		tap, err := bridges.FindTap(t)
		if err != nil {
			return err
		}

		br, err := getBridge(tap.Bridge)
		if err != nil {
			return err
		}

		if err := br.DestroyTap(tap.Name); err != nil {
			return err
		}
	}

	// Free up any VLANs associated with the namespace
	allocatedVLANs.Delete(n.Name, "")

	n.vmID.Stop()

	n.ccServer.Destroy()

	return nil
}

func (n Namespace) hostSlice() []string {
	hosts := []string{}
	for host := range n.Hosts {
		hosts = append(hosts, host)
	}

	return hosts
}

// Queue handles storing the current VM config to the namespace's queued VMs so
// that we can launch it in the future.
func (n *Namespace) Queue(arg string, vmType VMType, vmConfig VMConfig) error {
	names, err := expandLaunchNames(arg)
	if err != nil {
		return err
	}

	if len(names) > 1 && vmConfig.UUID != "" {
		return errors.New("cannot launch multiple VMs with a pre-configured UUID")
	}

	// look for name and UUID conflicts across the namespace
	takenName := map[string]bool{}
	takenUUID := map[string]bool{}

	// LOCK: This is only invoked via the CLI so we already hold cmdLock (can
	// call globalVMs instead of GlobalVMs).
	for _, vm := range globalVMs() {
		takenName[vm.GetName()] = true
		takenUUID[vm.GetUUID()] = true
	}

	for _, name := range names {
		if takenName[name] {
			return fmt.Errorf("vm already exists with name `%s`", name)
		}
	}

	if takenUUID[vmConfig.UUID] && vmConfig.UUID != "" {
		return fmt.Errorf("vm already exists with UUID `%s`", vmConfig.UUID)
	}

	// add in all the queued VM names and then recheck
	for _, q := range n.queue {
		for _, name := range q.Names {
			takenName[name] = true
		}
		takenUUID[q.VMConfig.UUID] = true
	}

	for _, name := range names {
		if takenName[name] && name != "" {
			return fmt.Errorf("vm already queued with name `%s`", name)
		}
	}

	if takenUUID[vmConfig.UUID] && vmConfig.UUID != "" {
		return fmt.Errorf("vm already queued with UUID `%s`", vmConfig.UUID)
	}

	n.queue = append(n.queue, &QueuedVMs{
		VMConfig: vmConfig,
		VMType:   vmType,
		Names:    names,
	})

	return nil
}

// Launch runs the scheduler and launches VMs across the namespace. Blocks
// until all the `vm launch ... noblock` commands are in-flight.
//
// LOCK: Assumes cmdLock is held.
func (n *Namespace) Launch() error {
	if len(n.Hosts) == 0 {
		return errors.New("namespace must contain at least one host to launch VMs")
	}

	if len(n.queue) == 0 {
		return errors.New("namespace must contain at least one queued VM to launch VMs")
	}

	// Query for the host stats on all machines. We want the global load of
	// hosts so we pass nil as the namespace to run host sans-namespace.
	cmd := minicli.MustCompile("host")
	cmd.SetRecord(false)
	cmds := makeCommandHosts(n.hostSlice(), cmd, nil)

	// key is hostname, value is map with keys from hostInfoKeys
	hostStats := []*HostStats{}

	// LOCK: this is only called via `vm launch` so cmdLock is already held
	for resps := range runCommands(cmds...) {
		for _, resp := range resps {
			if resp.Error != "" {
				log.Errorln(resp.Error)
				continue
			}

			if v, ok := resp.Data.(*HostStats); ok {
				hostStats = append(hostStats, v)
			} else {
				log.Error("unknown data field in `host` from %v", resp.Host)
			}
		}
	}

	var hostSorter hostSortBy
	for k, fn := range hostSortByFns {
		if n.HostSortBy == k {
			hostSorter = fn
		}
	}

	// Create the host -> VMs assignment
	assignment, err := schedule(n.queue, hostStats, hostSorter)
	if err != nil {
		return err
	}

	total := 0
	for _, q := range n.queue {
		total += len(q.Names)
	}

	// Clear the queuedVMs -- we're just about to launch them (hopefully!)
	n.queue = nil

	stats := &scheduleStat{
		total: total,
		hosts: len(hostStats),
		start: time.Now(),
		state: SchedulerRunning,
	}

	n.scheduleStats = append(n.scheduleStats, stats)

	// Result of vm launch commands
	respChan := make(chan minicli.Responses)

	var wg sync.WaitGroup

	for host, queue := range assignment {
		wg.Add(1)

		go func(host string, queue []*QueuedVMs) {
			defer wg.Done()

			for _, q := range queue {
				n.hostLaunch(host, q, respChan)
			}
		}(host, queue)
	}

	go func() {
		wg.Wait()
		close(respChan)
	}()

	// Collect all the responses and log them
	for resps := range respChan {
		for _, resp := range resps {
			stats.launched += 1
			if resp.Error != "" {
				stats.failures += 1
				log.Error("launch error, host %v -- %v", resp.Host, resp.Error)
			} else if resp.Response != "" {
				log.Debug("launch response, host %v -- %v", resp.Host, resp.Response)
			}
		}
	}

	log.Info("scheduling complete")

	stats.end = time.Now()
	stats.state = SchedulerCompleted

	return nil
}

// hostLaunch launches a queuedVM on the specified host and namespace.
func (n *Namespace) hostLaunch(host string, queued *QueuedVMs, respChan chan<- minicli.Responses) {
	log.Info("scheduling %v %v VMs on %v", len(queued.Names), queued.VMType, host)

	// Launching the VMs locally
	if host == hostname {
		errs := []error{}
		for err := range n.VMs.Launch(n.Name, queued) {
			errs = append(errs, err)
		}

		resp := &minicli.Response{Host: hostname}

		if err := makeErrSlice(errs); err != nil {
			resp.Error = err.Error()
		}

		respChan <- minicli.Responses{resp}

		return
	}

	forward(meshageLaunch(host, n.Name, queued), respChan)
}

// GetNamespace returns the active namespace. Returns nil if there isn't a
// namespace active.
func GetNamespace() *Namespace {
	namespaceLock.Lock()
	defer namespaceLock.Unlock()

	return namespaces[namespace]
}

func GetNamespaceName() string {
	namespaceLock.Lock()
	defer namespaceLock.Unlock()

	return namespace
}

// GetOrCreateNamespace returns the specified namespace, creating one if it
// doesn't already exist.
func GetOrCreateNamespace(name string) *Namespace {
	namespaceLock.Lock()
	defer namespaceLock.Unlock()

	if _, ok := namespaces[name]; !ok {
<<<<<<< HEAD
		namespaces[name] = NewNamespace(name)
=======
		log.Info("creating new namespace -- `%v`", name)

		ns := &Namespace{
			Name:       name,
			Hosts:      map[string]bool{},
			Taps:       map[string]bool{},
			vmID:       NewCounter(),
			HostSortBy: "cpucommit",
			ccServer:   ccStart(*f_iomBase, name),
		}

		// By default, every mesh-reachable node is part of the namespace
		// except for the local node which is typically the "head" node.
		for _, host := range meshageNode.BroadcastRecipients() {
			ns.Hosts[host] = true
		}

		// If there aren't any other nodes in the mesh, assume that minimega is
		// running in a single host environment and that we want to launch VMs
		// on localhost.
		if len(ns.Hosts) == 0 {
			log.Info("no meshage peers, adding localhost to the namespace")
			ns.Hosts[hostname] = true
		}

		namespaces[name] = ns
>>>>>>> b3d777f4
	}

	return namespaces[name]
}

// SetNamespace sets the active namespace
func SetNamespace(name string) error {
	namespaceLock.Lock()
	defer namespaceLock.Unlock()

	log.Info("setting active namespace: %v", name)

	if name == namespace {
		if name == "" {
			return errors.New("namespaces are already disabled")
		}

		return fmt.Errorf("already in namespace: %v", name)
	}

	namespace = name
	return nil
}

// RevertNamespace reverts the active namespace (which should match curr) back
// to the old namespace.
func RevertNamespace(old, curr *Namespace) {
	namespaceLock.Lock()
	defer namespaceLock.Unlock()

	// This is very odd and should *never* happen unless something has gone
	// horribly wrong.
	if namespace != curr.Name {
		log.Warn("unexpected namespace, `%v` != `%v`, when reverting to `%v`", namespace, curr, old)
	}

	if old == nil {
		namespace = ""
	} else {
		namespace = old.Name
	}
}

func DestroyNamespace(name string) error {
	namespaceLock.Lock()
	defer namespaceLock.Unlock()

	var found bool

	for n, ns := range namespaces {
		if n != name && name != Wildcard {
			continue
		}

		log.Info("destroying namespace: %v", name)

		found = true

		if err := ns.Destroy(); err != nil {
			return err
		}

		// If we're deleting the currently active namespace, we should get out of
		// that namespace
		if namespace == name {
			log.Info("active namespace destroyed, switching to default namespace")
			namespace = "minimega"
		}

		delete(namespaces, n)
		if n == "minimega" {
			// recreate automatically
			namespaces[n] = NewNamespace(n)
		}
	}

	if !found && name != Wildcard {
		return fmt.Errorf("unknown namespace: %v", name)
	}

	return nil
}

func ListNamespaces() []string {
	namespaceLock.Lock()
	defer namespaceLock.Unlock()

	res := []string{}
	for n := range namespaces {
		res = append(res, n)
	}

	// make sure the order is always the same
	sort.Strings(res)

	return res
}<|MERGE_RESOLUTION|>--- conflicted
+++ resolved
@@ -47,7 +47,6 @@
 	// How to determine which host is least loaded
 	HostSortBy string
 
-<<<<<<< HEAD
 	VMs // embed VMs for this namespace
 
 	vmConfig      VMConfig
@@ -59,12 +58,11 @@
 
 	vncRecorder // embed vnc recorder for this namespace
 	vncPlayer   // embed vnc player for this namespace
-=======
+
 	// Command and control for this namespace
 	ccServer *ron.Server
 	ccFilter *ron.Filter
 	ccPrefix string
->>>>>>> b3d777f4
 }
 
 var (
@@ -98,6 +96,7 @@
 		},
 		vmConfig:      NewVMConfig(),
 		savedVMConfig: make(map[string]VMConfig),
+		ccServer:      ccStart(*f_iomBase, name),
 	}
 
 	// By default, every mesh-reachable node is part of the namespace
@@ -389,36 +388,7 @@
 	defer namespaceLock.Unlock()
 
 	if _, ok := namespaces[name]; !ok {
-<<<<<<< HEAD
 		namespaces[name] = NewNamespace(name)
-=======
-		log.Info("creating new namespace -- `%v`", name)
-
-		ns := &Namespace{
-			Name:       name,
-			Hosts:      map[string]bool{},
-			Taps:       map[string]bool{},
-			vmID:       NewCounter(),
-			HostSortBy: "cpucommit",
-			ccServer:   ccStart(*f_iomBase, name),
-		}
-
-		// By default, every mesh-reachable node is part of the namespace
-		// except for the local node which is typically the "head" node.
-		for _, host := range meshageNode.BroadcastRecipients() {
-			ns.Hosts[host] = true
-		}
-
-		// If there aren't any other nodes in the mesh, assume that minimega is
-		// running in a single host environment and that we want to launch VMs
-		// on localhost.
-		if len(ns.Hosts) == 0 {
-			log.Info("no meshage peers, adding localhost to the namespace")
-			ns.Hosts[hostname] = true
-		}
-
-		namespaces[name] = ns
->>>>>>> b3d777f4
 	}
 
 	return namespaces[name]
